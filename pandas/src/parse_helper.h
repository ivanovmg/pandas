--- conflicted
+++ resolved
@@ -1,12 +1,8 @@
 #include <errno.h>
 #include <float.h>
 
-<<<<<<< HEAD
-double xstrtod(const char *p, char **q, char decimal, char sci, int skip_trailing);
-=======
 static double xstrtod(const char *p, char **q, char decimal, char sci,
                       int skip_trailing);
->>>>>>> fbd77d56
 
 int to_double(char *item, double *p_value, char sci, char decimal)
 {
